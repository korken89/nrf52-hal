[package]
name = "nrf52-hal-common"
version = "0.8.1"
description = "Common HAL for the nRF52 family of microcontrollers.  More specific HAL crates also exist."

repository = "https://github.com/nrf-rs/nrf52-hal"
authors = [
    "James Munns <james@onevariable.com>",
    "Hanno Braun <hanno@braun-robotics.com>",
    "John Scarrott <johnps@outlook.com>",
    "Wez Furlong <wez@wezfurlong.org>",
]

categories = ["embedded", "hardware-support", "no-std"]
keywords = ["arm", "cortex-m", "nrf52", "hal"]
license = "MIT OR Apache-2.0"
edition = "2018"

[dependencies]
cortex-m = ">= 0.5.8, < 0.7"
nb = "0.1.1"
fpa = "0.1.0"
rand_core = "0.4.0"

[dependencies.heapless]
version = "0.5.0"

[dependencies.void]
default-features = false
version = "1.0.2"

[dependencies.cast]
default-features = false
version = "0.2.2"

[dependencies.nrf52810-pac]
optional = true
version = "0.8.0"

[dependencies.nrf52832-pac]
optional = true
version = "0.8.0"

[dependencies.nrf52840-pac]
optional = true
version = "0.8.0"

[dependencies.nrf9160-pac]
optional = true
version = "0.1.1"
package = "nrf91"

[dependencies.embedded-hal]
features = ["unproven"]
version = "0.2.1"

[features]
doc = []
default = ["52832"]
52810 = ["nrf52810-pac"]
52832 = ["nrf52832-pac"]
52840 = ["nrf52840-pac"]
<<<<<<< HEAD
POOL = []
UARTE_DMA_SIZE_4 = []
UARTE_DMA_SIZE_8 = []
UARTE_DMA_SIZE_16 = []
UARTE_DMA_SIZE_32 = []
UARTE_DMA_SIZE_64 = []
UARTE_DMA_SIZE_128 = []
UARTE_DMA_SIZE_255 = []
=======
9160 = ["nrf9160-pac"]
>>>>>>> fd915579
<|MERGE_RESOLUTION|>--- conflicted
+++ resolved
@@ -60,7 +60,6 @@
 52810 = ["nrf52810-pac"]
 52832 = ["nrf52832-pac"]
 52840 = ["nrf52840-pac"]
-<<<<<<< HEAD
 POOL = []
 UARTE_DMA_SIZE_4 = []
 UARTE_DMA_SIZE_8 = []
@@ -69,6 +68,4 @@
 UARTE_DMA_SIZE_64 = []
 UARTE_DMA_SIZE_128 = []
 UARTE_DMA_SIZE_255 = []
-=======
-9160 = ["nrf9160-pac"]
->>>>>>> fd915579
+9160 = ["nrf9160-pac"]